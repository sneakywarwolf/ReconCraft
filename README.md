--- conflicted
+++ resolved
@@ -1,5 +1,4 @@
 
-<<<<<<< HEAD
 # ReconCraft v3.0 - Craft Your Edge
 
 ![ReconCraft Banner](assets/reconcraft_icon.png)
@@ -60,390 +59,12 @@
 - **Settings** – Choose scan profiles (`Aggressive`, `Normal`, `Passive`, `Custom`).
 - **Reports** – Browse & view reports directly within the UI.   
 - **CVSS Calc.** – Interactive CVSS 3.1 base score calculator.
-=======
-  
-
-  
-
-![ReconCraft Banner](assets/reconcraft_icon.png)
-
-  
-
-  
-
-[![Python](https://img.shields.io/badge/python-3.8%2B-blue?logo=python)](https://www.python.org/) [![PyQt5](https://img.shields.io/badge/UI-PyQt5-brightgreen?logo=qt)](https://pypi.org/project/PyQt5/) [![License: MIT](https://img.shields.io/badge/License-MIT-yellow.svg)](LICENSE) [![GitHub stars](https://img.shields.io/github/stars/sneakywarwolf/ReconCraft?style=social)](https://github.com/sneakywarwolf/ReconCraft/stargazers) [![LinkedIn](https://img.shields.io/badge/linkedin-nirmalchak-blue?logo=linkedin)](https://www.linkedin.com/in/nirmalchak/)
-
-  
-
-  
-
----
-
-
-
-## 🚀 Overview
-
-  
-
-**ReconCraft** is a modern, extensible reconnaissance automation toolkit for penetration testers, bug bounty hunters, and security professionals.
-
-  
-
--  **Dynamic plugin system** – Just drop plugins in `/plugins` to add/remove tools.
-
-
--  **Parallel scanning** – Scan multiple targets and tools, all at once.
-
-
--  **Scan profiles & arguments** – Aggressive, Normal, Passive, or Custom mode per tool.
-
-  
--  **Resource management** – Limit concurrency for VM stability.
-
-
--  **Tool health checks** – Instantly see which tools are installed or missing.
-
-  
--  **Automatic installer** – Try to install missing tools (apt, brew, pip, go, etc.).
-
-
--  **Modern PyQt5 UI** – Three themes, responsive, tabbed, clean.
-
-
--  **Real-time output, abort, and progress**
-
-  
--  **Open source, MIT license with attribution**
-
-  
----
-
-
-## 📁 File Structure
- 
-
-```plaintext
-
-ReconCraft/
-│
-
-├── assets/ # Icons, banners, UI images
-├── core/ # Core logic (scan thread, utils)
-├── gui/ # PyQt5 GUI code
-├── plugins/ # Python recon plugins
-├── tool_scripts/ # (Optional) Scripts used by plugins
-├── Scan Results/ # Scan outputs
-├── main.py # Entrypoint
-├── requirements.txt # Requirements
-├── LICENSE # License
-└── README.md
-
-````
-
----
-
-
-
-## 📸 Screenshots
-
-  
-
-|           Scan Tab        |     Check Tools with Dynamic Status  |
-| ------------------------- | ------------------------- |
-| <img src="assets/Screenshots/scan-module.png" width="400"> | <img src="assets/Screenshots/check-tools.png" width="400"> |
-
-|    CVSS-Calc    |    Some Tools Missing    |
-| ------------------------- | ------------------------- |
-| <img src="assets/Screenshots/cvss-calc.png" width="400"> | <img src="assets/Screenshots/check-tools-3.png" width="400"> |
-
-| Scanning | Scan Mode |
-| ------------------------- | ------------------------- |
-| <img src="assets/Screenshots/scan-running-2.png" width="400"> | <img src="assets/Screenshots/Settings-Modes.png" width="400"> |
-
-| Reports | Themes to Switch |
-| ------------------------- | ------------------------- |
-| <img src="assets/Screenshots/report-1.png" width="400"> | <img src="assets/Screenshots/Themes.png" width="400">
-
----
-
-  
-
-  
-
-## 🛠️ Features
-
-  
-
-* **Plugin Architecture**
-
-  
-
-Drop plugins in `/plugins`. Each plugin declares its binary, install method, and config options.
-
-  
-
-* **One-Click Parallel Scanning**
-
-  
-
-Select tools/targets, launch in parallel, real-time logs and output.
-
-  
-
-* **Scan Profiles & Custom Arguments**
-
-  
-
-Aggressive/Normal/Passive/Custom per tool, with editable args in UI.
-
-  
-
-* **Check Tools & Auto-Install**
-
-  
-
-Reports missing/installed tools and tries to install them.
-
-  
-
-* **Resource Management**
-
-  
-
-Limit concurrent scans (in Settings) for stable VM usage.
-
-  
-
-* **Abort, Progress & Alerts**
-
-  
-
-Live status, abort scan, and UI alerts for failures or sudo prompts.
-
-  
-
-* **Modern UI**
-
-  
-
-Three themes (dark, light, hacker), tabbed navigation, plugin help buttons.
-
-  
-
-* **Open Source & Attribution**
-
-  
-
-MIT license – but visible author credit is required.
-
-   
-
----
-
-
-  
-
-## ⚡ Getting Started
-
-  
-
-  
-
-### Requirements
-
-  
-
-* Python 3.8+
-
-* [PyQt5](https://pypi.org/project/PyQt5/)
-
-* Common recon tools (nmap, amass, gobuster, nuclei, subfinder, etc.)
-
-  
-
-### Install
-
-  
-
-```bash
-
-git clone https://github.com/sneakywarwolf/ReconCraft.git
-cd ReconCraft
-pip install -r requirements.txt
-python main.py
-
-```
-
-> ⚠️ Some tools require system dependencies or admin rights.
-
-
-> Use “Check Tools” or “Install Missing Tools” for help.
- 
-
----
-
-
-----------
-
-## 🛠️ Check Tools & Install Missing Tools
-
-ReconCraft comes with **built-in tool management** to verify and install all required dependencies without leaving the app.
-
-----------
-
-### 🔍 **Check Tools**
-
--   Scans all plugins for their `REQUIRED_TOOL`.
-    
--   Checks if they’re available on your system.
-    
--   Shows:
-    
-    -   ✅ Installed tools.
-        
-    -   ❌ Missing tools (ready to install).
-        
--   **UI Feedback:** Status updates, moving progress bar, and real-time console output.
-    
-
-----------
-
-### 📦 **Install Missing Tools**
-
--   **Automatic installation** based on each plugin’s:
-    
-    -   `INSTALL_HINT` → Preferred method (`apt`, `brew`, `pip`, `go`, `git`, or `manual`).
-        
-    -   `INSTALL_URL` → Repo/package path (used for `go`/`git`, or displayed for manual).
-        
--   **Features:**
-    
-    -   ⚡ Cross-platform methods (Linux, macOS, Windows — **best supported on Linux** 🐧).
-        
-    -   📜 Real-time status updates & progress bar.
-        
-    -   🔑 Sudo password prompt warnings (avoids “frozen UI” confusion).
-        
-    -   🛑 Abort installation anytime.
-        
-    -   🧹 Go path auto-fix (`@latest` appended, HTTPS cleaned).
-        
-    -   🌐 **Auto-assist:** If all methods fail, your browser opens with a search for manual install instructions.
-        
-
-----------
-
-### 🚀 **Quick Workflow**
-
-1.  Click **Check Tools** → See installed vs missing tools.
-    
-2.  Click **Install Missing Tools** → Watch progress in real-time.
-    
-3.  If installation fails → Browser auto-opens for manual guidance.
-    
-
-----------
-
-> ⚠ **Note:** Current version works perfectly on **Linux**. macOS & Windows support is present but may require manual adjustments.
-
-----------
-  
-
-## 🧩 Plugin System
-
-
-* Create and Drop `.py` plugin files into `/plugins/` (e.g., `nmap.py`, `amass.py`)
-
-* Refer [TEMPLATE](plugins/Template.txt) **to create your own plugin**
-
-* Each plugin **must** include:
-
-*  `REQUIRED_TOOL`: The tool/binary name
-
-*  `INSTALL_HINT`: One of `apt`, `pip`, `go`, `brew`, `manual`
-
-* (Optional) `INSTALL_URL`: Official docs/download
-
-*  `PLUGIN_ARGS`: Dict for Aggressive/Normal/Passive profiles
-
-*  `run()`: Receives target, args, helpers, mode
-
-  
-
-
-**Plugins appear as tools in the Scan tab with checkboxes.**
-
-    
-
----
-
-  
-
-## 🧑‍💻 Plugin Development Guide
-
-  
-
-### Plugin Template
-
-  
-
-  
-
-```python
-
-REQUIRED_TOOL = "nmap"  # e.g., "nmap", "gobuster"
-INSTALL_HINT = "apt"  # "apt", "pip", "brew", "go", or "manual"
-INSTALL_URL = ""  # Docs/download URL
-PLUGIN_ARGS = {
-
-"Aggressive": "-p- -A",
-"Normal": "-T4",
-"Passive": "DISABLED"
-
-}
-
-def  run(ip_or_domain, raw_dir, base_dir, run_command, check_tool_installed, extract_cves, mode="Normal", custom_args=None):
-
-plugin_name = REQUIRED_TOOL
-
-# Step 1: Check if tool is installed
-if  not check_tool_installed(plugin_name):
-  return (f"[!] {plugin_name} not installed. Skipping {ip_or_domain}.", True)
-
-# Step 2: Set output file path
-raw_file = f"{ip_or_domain}_{plugin_name}.txt"
-
-# Step 3: Get arguments
-args = custom_args or PLUGIN_ARGS.get(mode, "")
-if args == "DISABLED":
-  return (f"[!] {plugin_name} is disabled for mode '{mode}'.", True)
-
-cmd = [plugin_name] + args.split() + [ip_or_domain]
-output_path = run_command(cmd, raw_file)
-
-# Step 4: Optionally extract CVEs
-# extract_cves(output_path, ip_or_domain) # ← Optional
-
-# Step 5: Read and return output
-with  open(output_path, "r", encoding="utf-8") as f:
-output = f.read()
-return (output, False)
-
-```
-
----
->>>>>>> 79cd7e54
-
-
-<<<<<<< HEAD
-
-=======
-### Example: Gobuster Plugin
->>>>>>> 79cd7e54
+
+
+
 
 ## 🔌Plugin System
 
-<<<<<<< HEAD
 Plugins are **self-contained Python files** under `/plugins`.  
 > **❗ They handle Install Missing tools and all Scan Profiles.❗**
 
@@ -470,37 +91,6 @@
 def get_install_info(): ...
 def validate(): ...
 def run(): ...
-=======
-```python
-
-REQUIRED_TOOL = "gobuster"
-INSTALL_HINT = "apt"
-INSTALL_URL = "https://github.com/OJ/gobuster"
-PLUGIN_ARGS = {
-"Aggressive": "dir -u {target} -w /usr/share/wordlists/dirb/common.txt -t 100",
-"Normal": "dir -u {target} -w /usr/share/wordlists/dirb/common.txt",
-"Passive": "DISABLED"
-}
-
-def  run(ip_or_domain, raw_dir, base_dir, run_command, check_tool_installed, extract_cves, mode="Normal", custom_args=None):
-plugin_name = REQUIRED_TOOL
-
-if  not check_tool_installed(plugin_name):
-  return (f"[!] {plugin_name} not installed. Skipping {ip_or_domain}.", True)
-  args = custom_args or PLUGIN_ARGS.get(mode, "")
-
-if args == "DISABLED":
-  return (f"[!] {plugin_name} is disabled for mode '{mode}'.", True)
-
-# Substitute {target} in args if needed
-cmd = [plugin_name] + [s if s != "{target}"  else ip_or_domain for s in args.split()]
-raw_file = f"{ip_or_domain}_{plugin_name}.txt"
-output_path = run_command(cmd, raw_file)
-with  open(output_path, "r", encoding="utf-8") as f:
-output = f.read()
-return (output, False)
-
->>>>>>> 79cd7e54
 ```
   Current plugins include: `nmap`, `amass`, `naabu`, `nuclei`, `testssl`, `subfinder`, `rustscan`, `wafw00f`, `gobuster`, and more.
 
@@ -534,7 +124,6 @@
 
 ### Clone Repo + Install + Run
 
-<<<<<<< HEAD
 ```bash
 git clone https://github.com/sneakywarwolf/ReconCraft.git
 cd ReconCraft
@@ -543,48 +132,6 @@
 ```
 > ⚠️ Use sudo since some tools require sudo rights.
 > Use “Check Tools” or “Install Missing Tools” for help
-=======
-    
-
----
-
-  
-
-  
-
-## ⚙️ Tool Status, Installation & Resource Controls
-
-  
-  
-
--  **Check Tools:**
-
-  
-
-Shows which plugins are installed/missing.
-
-  
-
--  **Install Missing Tools**
-
-  
-
-Attempts auto-install (apt, pip, brew, go). Prompts for sudo if needed.
-
-  
-
-*  **Resource Management:**
-
-  
-
-Configure max concurrent scans for best VM performance (in Settings).
-
-  
-
-*  **UI Alerts:**
-
-  
->>>>>>> 79cd7e54
 
 ## 🛠**Quick Workflow**
 
